--- conflicted
+++ resolved
@@ -112,14 +112,8 @@
                 pass
 
     def recalculate(self):
-<<<<<<< HEAD
-        if not self.recent_input or self.recent_labels:
-            logger.error('Did not collect enough data during calibration.')
-            return
-=======
         assert self.recent_input and self.recent_labels
 
->>>>>>> 28c52ec4
         width, height = self.g_pool.capture.frame_size
         prediction = self.g_pool.active_gaze_mapping_plugin.map_batch(self.recent_input)
 
