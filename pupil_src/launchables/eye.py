--- conflicted
+++ resolved
@@ -11,14 +11,20 @@
 
 import os
 import platform
+import typing as T
 from types import SimpleNamespace
-import typing as T
-
-
-class PupilDetectorManager:
-
+
+from plugin import Plugin
+
+
+class PupilDetectorManager(Plugin):
     def __init__(self, g_pool):
-        from pupil_detectors.plugins import PupilDetectorPluginRegistry, DetectorDummyPlugin, Detector2DPlugin, Detector3DPlugin
+        from pupil_detectors.plugins import (
+            PupilDetectorPluginRegistry,
+            DetectorDummyPlugin,
+            Detector2DPlugin,
+            Detector3DPlugin,
+        )
 
         self.g_pool = g_pool
         self.registry = PupilDetectorPluginRegistry.shared_registry()
@@ -50,14 +56,15 @@
         self.g_pool.pupil_detector = detector
         # NOTE: Need to init_ui manually
 
-    def activate_detector_by_name(self, plugin_name: str, g_pool=..., plugin_properties=None):
+    def activate_detector_by_name(
+        self, plugin_name: str, g_pool=..., plugin_properties=None
+    ):
         plugin_class = self.registry.class_by_name(plugin_name)
-        self.activate_detector_by_class(
-            plugin_class=plugin_class,
-            g_pool=g_pool,
-        )
-
-    def activate_detector_by_class(self, plugin_class, g_pool=..., plugin_properties=None):
+        self.activate_detector_by_class(plugin_class=plugin_class, g_pool=g_pool)
+
+    def activate_detector_by_class(
+        self, plugin_class, g_pool=..., plugin_properties=None
+    ):
         g_pool = g_pool if g_pool is not ... else self.g_pool
         self.active_detector = plugin_class(g_pool, plugin_properties)
 
@@ -67,18 +74,18 @@
     _PUPIL_DETECTOR_PROPERTIES_KEY = "pupil_detector_settings"
 
     def load_from_session_settings(self, session_settings: T.Mapping[str, T.Any]):
-        plugin_name = session_settings.get(self._PUPIL_DETECTOR_SELECTION_NAME_KEY, None)
+        plugin_name = session_settings.get(
+            self._PUPIL_DETECTOR_SELECTION_NAME_KEY, None
+        )
         plugin_prop = session_settings.get(self._PUPIL_DETECTOR_PROPERTIES_KEY, None)
         if plugin_name:
             self.activate_detector_by_name(
-                plugin_name=plugin_name,
-                plugin_properties=plugin_prop,
+                plugin_name=plugin_name, plugin_properties=plugin_prop
             )
         else:
             plugin_class = self._default_pupil_detector_class
             self.activate_detector_by_class(
-                plugin_class=plugin_class,
-                plugin_properties=plugin_prop,
+                plugin_class=plugin_class, plugin_properties=plugin_prop
             )
 
     def save_to_session_settings(self, session_settings: T.Mapping[str, T.Any]):
@@ -298,9 +305,7 @@
         g_pool.get_timestamp = get_timestamp
         g_pool.get_now = get_time_monotonic
 
-<<<<<<< HEAD
         pupil_detector_manager = PupilDetectorManager(g_pool)
-=======
         plugins = manager_classes + source_classes
         g_pool.plugin_by_name = {p.__name__: p for p in plugins}
 
@@ -325,7 +330,6 @@
             default_capture_settings,
             ("UVC_Manager", {}),
         ]
->>>>>>> cbc4aa8f
 
         # Callback functions
         def on_resize(window, w, h):
@@ -400,51 +404,7 @@
             "algorithm": "Algorithm display mode overlays a visualization of the pupil detection parameters on top of the eye video. Adjust parameters within the Pupil Detection menu below.",
         }
 
-<<<<<<< HEAD
-        capture_manager_settings = session_settings.get(
-            "capture_manager_settings", ("UVC_Manager", {})
-        )
-
-        manager_class_name, manager_settings = capture_manager_settings
-        manager_class_by_name = {c.__name__: c for c in manager_classes}
-        g_pool.capture_manager = manager_class_by_name[manager_class_name](
-            g_pool, **manager_settings
-        )
-
-        if eye_id == 0:
-            cap_src = ["Pupil Cam3 ID0", "Pupil Cam2 ID0", "Pupil Cam1 ID0", "HD-6000"]
-        else:
-            cap_src = ["Pupil Cam3 ID1", "Pupil Cam2 ID1", "Pupil Cam1 ID1"]
-
-        # Initialize capture
-        default_settings = (
-            "UVC_Source",
-            {"preferred_names": cap_src, "frame_size": (320, 240), "frame_rate": 120},
-        )
-
-        capture_source_settings = overwrite_cap_settings or session_settings.get(
-            "capture_settings", default_settings
-        )
-        source_class_name, source_settings = capture_source_settings
-        source_class_by_name = {c.__name__: c for c in source_classes}
-        g_pool.capture = source_class_by_name[source_class_name](
-            g_pool, **source_settings
-        )
-        assert g_pool.capture
-
-        g_pool.u_r = UIRoi((g_pool.capture.frame_size[1], g_pool.capture.frame_size[0]))
-        roi_user_settings = session_settings.get("roi")
-        if roi_user_settings and tuple(roi_user_settings[-1]) == g_pool.u_r.get()[-1]:
-            g_pool.u_r.set(roi_user_settings)
-
         pupil_detector_manager.load_from_session_settings(session_settings)
-=======
-        pupil_detector_settings = session_settings.get("pupil_detector_settings", None)
-        last_pupil_detector = pupil_detectors[
-            session_settings.get("last_pupil_detector", Detector_2D.__name__)
-        ]
-        g_pool.pupil_detector = last_pupil_detector(g_pool, pupil_detector_settings)
->>>>>>> cbc4aa8f
 
         def set_display_mode_info(val):
             g_pool.display_mode = val
@@ -579,11 +539,6 @@
         g_pool.iconbar.append(icon)
         toggle_general_settings(False)
 
-<<<<<<< HEAD
-        pupil_detector_manager.active_detector.init_ui()
-        g_pool.capture.init_ui()
-        g_pool.capture_manager.init_ui()
-=======
         plugins_to_load = session_settings.get("loaded_plugins", default_plugins)
         if overwrite_cap_settings:
             # Ensure that overwrite_cap_settings takes preference over source plugins
@@ -592,8 +547,7 @@
 
         g_pool.plugins = Plugin_List(g_pool, plugins_to_load)
 
-        g_pool.pupil_detector.init_ui()
->>>>>>> cbc4aa8f
+        pupil_detector_manager.active_detector.init_ui()
         g_pool.writer = None
 
         g_pool.u_r = UIRoi((g_pool.capture.frame_size[1], g_pool.capture.frame_size[0]))
@@ -775,20 +729,17 @@
                     target_process = notification.get("target", g_pool.process)
                     should_respond = target_process == g_pool.process
                     if should_respond:
-                        props = pupil_detector_manager.active_detector.namespaced_detector_properties()
+                        props = (
+                            pupil_detector_manager.active_detector.namespaced_detector_properties()
+                        )
                         properties_broadcast = {
                             "subject": "pupil_detector.properties.{}".format(eye_id),
                             **props,  # add properties to broadcast
                         }
                         ipc_socket.notify(properties_broadcast)
-<<<<<<< HEAD
-                g_pool.capture.on_notify(notification)
-                g_pool.capture_manager.on_notify(notification)
-                pupil_detector_manager.active_detector.on_notify(notification)
-=======
                 for plugin in g_pool.plugins:
                     plugin.on_notify(notification)
->>>>>>> cbc4aa8f
+                pupil_detector_manager.active_detector.on_notify(notification)
 
             event = {}
             for plugin in g_pool.plugins:
@@ -982,23 +933,12 @@
 
         session_settings.close()
 
-<<<<<<< HEAD
-        g_pool.capture.deinit_ui()
-        g_pool.capture_manager.deinit_ui()
-        pupil_detector_manager.active_detector.deinit_ui()
-
-        pupil_detector_manager.active_detector.cleanup()
-        g_pool.capture_manager.cleanup()
-        g_pool.capture.cleanup()
-=======
         for plugin in g_pool.plugins:
             plugin.alive = False
         g_pool.plugins.clean()
 
-        g_pool.pupil_detector.deinit_ui()
-
-        g_pool.pupil_detector.cleanup()
->>>>>>> cbc4aa8f
+        pupil_detector_manager.active_detector.deinit_ui()
+        pupil_detector_manager.active_detector.cleanup()
 
         glfw.glfwDestroyWindow(main_window)
         g_pool.gui.terminate()
